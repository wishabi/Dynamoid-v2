.project

# rcov generated
coverage

# rdoc generated
rdoc

# yardoc generated
.yardoc
/_yardoc/

# bundler
/.bundle/

# jeweler generated
/pkg/

# Have editor/IDE/OS specific files you need to ignore? Consider using a global gitignore:
#
# * Create a file at ~/.gitignore
# * Include files you want ignored
# * Run: git config --global core.excludesfile ~/.gitignore
#
# After doing this, these files will be ignored in all your git projects,
# saving you from having to 'pollute' every project you touch with them
#
# Not sure what to needs to be ignored for particular editors/OSes? Here's some ideas to get you started. (Remember, remove the leading # of the line)
#
# For MacOS:
#
#.DS_Store

# For TextMate
#*.tmproj
#tmtags

# For emacs:
#*~
#\#*
#.\#*

# For vim:
#*.swp

# For redcar:
#.redcar

# For rubinius:
#*.rbc

# for RVM
.rvmrc

# For RubyMine:
<<<<<<< HEAD
.idea
=======
/.idea/
>>>>>>> a81bf04f

# For Ctags
.gemtags
.tags
<<<<<<< HEAD
.tags_sorted_by_file
=======
.tags_sorted_by_file

Gemfile.lock
/doc/
/spec/reports/
/tmp/
/spec/DynamoDBLocal-latest/
/vendor/

# For vagrant
.vagrant

# For Appraisals
gemfiles/*.gemfile.lock
>>>>>>> a81bf04f
<|MERGE_RESOLUTION|>--- conflicted
+++ resolved
@@ -53,18 +53,11 @@
 .rvmrc
 
 # For RubyMine:
-<<<<<<< HEAD
-.idea
-=======
 /.idea/
->>>>>>> a81bf04f
 
 # For Ctags
 .gemtags
 .tags
-<<<<<<< HEAD
-.tags_sorted_by_file
-=======
 .tags_sorted_by_file
 
 Gemfile.lock
@@ -78,5 +71,4 @@
 .vagrant
 
 # For Appraisals
-gemfiles/*.gemfile.lock
->>>>>>> a81bf04f
+gemfiles/*.gemfile.lock