--- conflicted
+++ resolved
@@ -5,12 +5,9 @@
   field :options, :serialized
   field :deliverable, :boolean
   field :latitude, :number
-<<<<<<< HEAD
   field :info, :hash
-=======
   field :config, :raw
   field :registered_on, :date
->>>>>>> a81bf04f
 
   field :lock_version, :integer # Provides Optimistic Locking
 
