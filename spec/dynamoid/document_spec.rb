--- conflicted
+++ resolved
@@ -6,17 +6,6 @@
     address = Address.new
 
     expect(address.new_record).to be_truthy
-<<<<<<< HEAD
-    expect(address.attributes).to eq({id: nil,
-                                      created_at: nil,
-                                      updated_at: nil,
-                                      city: nil,
-                                      options: nil,
-                                      deliverable: nil,
-                                      latitude: nil,
-                                      info: nil,
-                                      lock_version: nil})
-=======
     expect(address.attributes).to eq(id: nil,
                                      created_at: nil,
                                      updated_at: nil,
@@ -25,9 +14,9 @@
                                      deliverable: nil,
                                      latitude: nil,
                                      config: nil,
+                                     info: nil,
                                      registered_on: nil,
                                      lock_version: nil)
->>>>>>> a81bf04f
   end
 
   it 'responds to will_change! methods for all fields' do
@@ -43,17 +32,6 @@
 
     expect(address.new_record).to be_truthy
 
-<<<<<<< HEAD
-    expect(address.attributes).to eq({id: nil,
-                                      created_at: nil,
-                                      updated_at: nil,
-                                      city: 'Chicago',
-                                      options: nil,
-                                      deliverable: nil,
-                                      latitude: nil,
-                                      info: nil,
-                                      lock_version: nil})
-=======
     expect(address.attributes).to eq(id: nil,
                                      created_at: nil,
                                      updated_at: nil,
@@ -61,10 +39,10 @@
                                      options: nil,
                                      deliverable: nil,
                                      latitude: nil,
+                                     info: nil,
                                      config: nil,
                                      registered_on: nil,
                                      lock_version: nil)
->>>>>>> a81bf04f
   end
 
   it 'initializes a new document with a virtual attribute' do
@@ -72,17 +50,6 @@
 
     expect(address.new_record).to be_truthy
 
-<<<<<<< HEAD
-    expect(address.attributes).to eq({id: nil,
-                                      created_at: nil,
-                                      updated_at: nil,
-                                      city: 'Chicago',
-                                      options: nil,
-                                      deliverable: nil,
-                                      latitude: nil,
-                                      info: nil,
-                                      lock_version: nil})
-=======
     expect(address.attributes).to eq(id: nil,
                                      created_at: nil,
                                      updated_at: nil,
@@ -90,10 +57,10 @@
                                      options: nil,
                                      deliverable: nil,
                                      latitude: nil,
+                                     info: nil,
                                      config: nil,
                                      registered_on: nil,
                                      lock_version: nil)
->>>>>>> a81bf04f
   end
 
   it 'allows interception of write_attribute on load' do
