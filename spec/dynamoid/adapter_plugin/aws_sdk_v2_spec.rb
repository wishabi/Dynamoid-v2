--- conflicted
+++ resolved
@@ -10,15 +10,10 @@
   {
     1 => [:id],
     2 => [:id],
-<<<<<<< HEAD
-    3 => [:id, {:range_key => {:range => :number}}],
-    4 => [:id, {:range_key => {:range => :number}}],
-    5 => [:id, {:range_key => {:range => :string}}]
-=======
     3 => [:id, {range_key: {range: :number}}],
     4 => [:id, {range_key: {range: :number}}],
-    5 => [:id, { read_capacity: 10_000, write_capacity: 1000 }]
->>>>>>> a81bf04f
+    5 => [:id, { read_capacity: 10_000, write_capacity: 1000 }],
+    6 => [:id, {range_key: {range: :string}}]
   }.each do |n, args|
     name = "dynamoid_tests_TestTable#{n}"
     let(:"test_table#{n}") do
@@ -299,15 +294,6 @@
     end
 
     it 'performs query on a table with a range and selects items less than that is in the correct order, scan_index_forward true' do
-<<<<<<< HEAD
-      query = Dynamoid.adapter.query(test_table4, :hash_value => '1', :range_greater_than => 0, :scan_index_forward => true).to_a
-      expect(query[0]).to eq({:id => '1', :order => 1, :range => BigDecimal.new(1)})
-      expect(query[1]).to eq({:id => '1', :order => 2, :range => BigDecimal.new(2)})
-      expect(query[2]).to eq({:id => '1', :order => 3, :range => BigDecimal.new(3)})
-      expect(query[3]).to eq({:id => '1', :order => 4, :range => BigDecimal.new(4)})
-      expect(query[4]).to eq({:id => '1', :order => 5, :range => BigDecimal.new(5)})
-      expect(query[5]).to eq({:id => '1', :order => 6, :range => BigDecimal.new(6)})
-=======
       query = Dynamoid.adapter.query(test_table4, hash_value: '1', range_greater_than: 0, scan_index_forward: true).to_a
       expect(query[0]).to eq(id: '1', order: 1, range: BigDecimal.new(1))
       expect(query[1]).to eq(id: '1', order: 2, range: BigDecimal.new(2))
@@ -315,7 +301,6 @@
       expect(query[3]).to eq(id: '1', order: 4, range: BigDecimal.new(4))
       expect(query[4]).to eq(id: '1', order: 5, range: BigDecimal.new(5))
       expect(query[5]).to eq(id: '1', order: 6, range: BigDecimal.new(6))
->>>>>>> a81bf04f
     end
 
     it 'performs query on a table with a range and selects items less than that is in the correct order, scan_index_forward false' do
@@ -329,10 +314,6 @@
     end
   end
 
-<<<<<<< HEAD
-
-=======
->>>>>>> a81bf04f
   context 'without a preexisting table' do
     # CreateTable and DeleteTable
     it 'performs CreateTable and DeleteTable' do
@@ -342,76 +323,6 @@
 
       Dynamoid.adapter.delete_table('CreateTable')
     end
-<<<<<<< HEAD
-
-    describe 'create table with secondary index' do
-      let(:doc_class) do
-        Class.new do
-          include Dynamoid::Document
-          range :range => :number
-          field :range2
-          field :hash2
-        end
-      end
-
-      it 'creates table with local_secondary_index' do
-        # setup
-        doc_class.table({:name => 'table_lsi', :key => :id})
-        doc_class.local_secondary_index ({
-          :range_key => :range2,
-        })
-
-        Dynamoid.adapter.create_table('table_lsi', :id, {
-          :local_secondary_indexes => doc_class.local_secondary_indexes.values,
-          :range_key => { :range => :number }
-        })
-
-        # execute
-        data = Dynamoid.adapter.client.describe_table(table_name: 'table_lsi').data
-        lsi = data.table.local_secondary_indexes.first
-
-        # test
-        expect(lsi.index_name).to eql "dynamoid_tests_table_lsi_index_id_range2"
-        expect(lsi.key_schema.map(&:to_hash)).to eql [
-          {:attribute_name=>"id", :key_type=>"HASH"},
-          {:attribute_name=>"range2", :key_type=>"RANGE"}
-        ]
-        expect(lsi.projection.to_hash).to eql ({:projection_type=>"KEYS_ONLY"})
-      end
-
-      it 'creates table with global_secondary_index' do
-        # setup
-        doc_class.table({:name => 'table_gsi', :key => :id})
-        doc_class.global_secondary_index ({
-          :hash_key => :hash2,
-          :range_key => :range2,
-          :write_capacity => 10,
-          :read_capacity => 20
-
-        })
-        Dynamoid.adapter.create_table('table_gsi', :id, {
-          :global_secondary_indexes => doc_class.global_secondary_indexes.values,
-          :range_key => { :range => :number }
-        })
-
-        # execute
-        data = Dynamoid.adapter.client.describe_table(table_name: 'table_gsi').data
-        gsi = data.table.global_secondary_indexes.first
-
-        # test
-        expect(gsi.index_name).to eql "dynamoid_tests_table_gsi_index_hash2_range2"
-        expect(gsi.key_schema.map(&:to_hash)).to eql [
-          {:attribute_name=>"hash2", :key_type=>"HASH"},
-          {:attribute_name=>"range2", :key_type=>"RANGE"}
-        ]
-        expect(gsi.projection.to_hash).to eql ({:projection_type=>"KEYS_ONLY"})
-        expect(gsi.provisioned_throughput.read_capacity_units).to eql 20
-        expect(gsi.provisioned_throughput.write_capacity_units).to eql 10
-      end
-    end
-  end
-=======
->>>>>>> a81bf04f
 
     describe 'create table with secondary index' do
       let(:doc_class) do
@@ -432,7 +343,8 @@
 
         Dynamoid.adapter.create_table('table_lsi', :id,
           local_secondary_indexes: doc_class.local_secondary_indexes.values,
-          range_key: { range: :number })
+          range_key: { range: :number }
+        )
 
         # execute
         resp = Dynamoid.adapter.client.describe_table(table_name: 'table_lsi')
@@ -457,7 +369,6 @@
           range_key: :range2,
           write_capacity: 10,
           read_capacity: 20
-
         })
         Dynamoid.adapter.create_table('table_gsi', :id,
           global_secondary_indexes: doc_class.global_secondary_indexes.values,
@@ -567,8 +478,6 @@
       expect(results[test_table3]).to include(name: 'Justin', id: '2', range: 2.0)
     end
 
-<<<<<<< HEAD
-=======
     it 'performs BatchGetItem with ranges of 100 keys' do
       table_ids = []
 
@@ -661,7 +570,6 @@
       end
     end
 
->>>>>>> a81bf04f
     # BatchDeleteItem
     it 'performs BatchDeleteItem with singular keys' do
       Dynamoid.adapter.put_item(test_table1, id: '1', name: 'Josh')
@@ -851,7 +759,7 @@
       before(:each) do
         name = "a"*1024*300
         5.times do |i|
-          Dynamoid.adapter.put_item(test_table5, {
+          Dynamoid.adapter.put_item(test_table6, {
               :id => "1",
               :range => i.to_s,
               :name => name
@@ -861,7 +769,7 @@
 
       end
       it 'fetches all results when :batch_size provided' do
-        result = Dynamoid.adapter.query(test_table5,
+        result = Dynamoid.adapter.query(test_table6,
           :hash_value => '1',
           :batch_size => 2
         )
@@ -869,7 +777,7 @@
       end
 
       it 'limits to 1MB when :batch_size is not provided' do
-        result = Dynamoid.adapter.query(test_table5, :hash_value => '1')
+        result = Dynamoid.adapter.query(test_table6, :hash_value => '1')
         expect(result.count).to eq(4)
       end
     end
@@ -915,8 +823,6 @@
       expect(Dynamoid.adapter.scan(test_table1, {})).to include({name: 'Josh', id: '2'}, name: 'Josh', id: '1')
     end
 
-<<<<<<< HEAD
-=======
     it 'performs scan on a table and returns correct limit' do
       Dynamoid.adapter.put_item(test_table1, id: '1', name: 'Josh')
       Dynamoid.adapter.put_item(test_table1, id: '2', name: 'Josh')
@@ -972,7 +878,6 @@
       expect(Dynamoid.adapter.get_item(test_table3, '2', range_key: 2.0)).to be_nil
     end
 
->>>>>>> a81bf04f
     it_behaves_like 'correct ordering'
   end
 
