--- conflicted
+++ resolved
@@ -156,17 +156,6 @@
     end
 
     it 'returns all attributes' do
-<<<<<<< HEAD
-      expect(Address.attributes).to eq({id: {type: :string},
-                                        created_at: {type: :datetime},
-                                        updated_at: {type: :datetime},
-                                        city: {type: :string},
-                                        options: {type: :serialized},
-                                        deliverable: {type: :boolean},
-                                        latitude: {type: :number},
-                                        info: {type: :hash},
-                                        lock_version: {type: :integer}})
-=======
       expect(Address.attributes).to eq(id: {type: :string},
                                        created_at: {type: :datetime},
                                        updated_at: {type: :datetime},
@@ -174,10 +163,10 @@
                                        options: {type: :serialized},
                                        deliverable: {type: :boolean},
                                        latitude: {type: :number},
+                                       info: {type: :hash},
                                        config: {type: :raw},
                                        registered_on: {type: :date},
                                        lock_version: {type: :integer})
->>>>>>> a81bf04f
     end
   end
 
