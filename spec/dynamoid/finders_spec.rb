require File.expand_path(File.dirname(__FILE__) + '/../spec_helper')

describe Dynamoid::Finders do
  let!(:address) { Address.create(city: 'Chicago') }

  it 'finds an existing address' do
    found = Address.find(address.id)

    expect(found).to eq address
    expect(found.city).to eq 'Chicago'
  end

  it 'is not a new object' do
    found = Address.find(address.id)

    expect(found.new_record).to be_falsey
  end

  it 'raises error when nothing is found' do
    expect { Address.find('1234') }.to raise_error(
      Dynamoid::Errors::RecordNotFound, "Couldn't find Address with 'id'=1234")
  end

  it 'finds multiple ids' do
    address2 = Address.create(city: 'Illinois')

    expect(Set.new(Address.find(address.id, address2.id))).to eq Set.new([address, address2])
  end

  it 'raises error when passed several ids and some models were not found' do
    a1 = Address.create
    a2 = Address.create
    expect { Address.find(a1.id, a2.id, 'fake-id') }.to raise_error(
      Dynamoid::Errors::RecordNotFound,
      "Couldn't find all Addresses with 'id': (#{a1.id}, #{a2.id}, fake-id) " +
      '(found 2 results, but was looking for 3)')
  end

  it 'returns array if passed in array' do
    expect(Address.find([address.id])).to eq [address]
  end

  it 'returns object if non array id is passed in' do
    expect(Address.find(address.id)).to eq address
  end

  it 'raises error if non-array id is passed in and no result found' do
    expect { Address.find('not-existing-id') }.to raise_error(
      Dynamoid::Errors::RecordNotFound,
      "Couldn't find Address with 'id'=not-existing-id")
  end

  it 'raises error if array of ids is passed in and no result found' do
    expect { Address.find(['not-existing-id']) }.to raise_error(
      Dynamoid::Errors::RecordNotFound, "Couldn't find Address with 'id'=not-existing-id")
  end

  # TODO: ATM, adapter sets consistent read to be true for all query. Provide option for setting consistent_read option
  #it 'sends consistent option to the adapter' do
  #  expects(Dynamoid::Adapter).to receive(:get_item).with { |table_name, key, options| options[:consistent_read] == true }
  #  Address.find('x', :consistent_read => true)
  #end

  context 'with users' do
    it 'finds using find_by_primary_key' do
      user = User.create(:name => 'Josh', :email => 'josh@joshsymonds.com')
      expect(User.find_by_primary_key(user.id)).to eql user
    end

    it 'finds using method_missing for attributes' do
      array = Address.find_by_city('Chicago')

      expect(array).to eq address
    end

    it 'finds using method_missing for multiple attributes' do
      user = User.create(name: 'Josh', email: 'josh@joshsymonds.com')

      array = User.find_all_by_name_and_email('Josh', 'josh@joshsymonds.com').to_a

      expect(array).to eq [user]
    end

    it 'finds using method_missing for single attributes and multiple results' do
      user1 = User.create(name: 'Josh', email: 'josh@joshsymonds.com')
      user2 = User.create(name: 'Josh', email: 'josh@joshsymonds.com')

      array = User.find_all_by_name('Josh').to_a

      expect(array.size).to eq 2
      expect(array).to include user1
      expect(array).to include user2
    end

    it 'finds using method_missing for multiple attributes and multiple results' do
      user1 = User.create(name: 'Josh', email: 'josh@joshsymonds.com')
      user2 = User.create(name: 'Josh', email: 'josh@joshsymonds.com')

      array = User.find_all_by_name_and_email('Josh', 'josh@joshsymonds.com').to_a

      expect(array.size).to eq 2
      expect(array).to include user1
      expect(array).to include user2
    end

    it 'finds using method_missing for multiple attributes and no results' do
      user1 = User.create(name: 'Josh', email: 'josh@joshsymonds.com')
      user2 = User.create(name: 'Justin', email: 'justin@joshsymonds.com')

      array = User.find_all_by_name_and_email('Gaga', 'josh@joshsymonds.com').to_a

      expect(array).to be_empty
    end

    it 'finds using method_missing for a single attribute and no results' do
      user1 = User.create(name: 'Josh', email: 'josh@joshsymonds.com')
      user2 = User.create(name: 'Justin', email: 'justin@joshsymonds.com')

      array = User.find_all_by_name('Gaga').to_a

      expect(array).to be_empty
    end

    it 'should find on a query that is not indexed' do
      user = User.create(password: 'Test')

      array = User.find_all_by_password('Test').to_a

      expect(array).to eq [user]
    end

    it 'should find on a query on multiple attributes that are not indexed' do
      user = User.create(password: 'Test', name: 'Josh')

      array = User.find_all_by_password_and_name('Test', 'Josh').to_a

      expect(array).to eq [user]
    end

    it 'should return an empty array when fields exist but nothing is found' do
      User.create_table
      array = User.find_all_by_password('Test').to_a

      expect(array).to be_empty
    end

  end

  context 'find_all' do

    it 'should return a array of users' do
      users = (1..10).map { User.create }
      expect(User.find_all(users.map(&:id))).to match_array(users)
    end

    it 'should return a array of tweets' do
      tweets = (1..10).map { |i| Tweet.create(tweet_id: "#{i}", group: "group_#{i}") }
      expect(Tweet.find_all(tweets.map { |t| [t.tweet_id, t.group] })).to match_array(tweets)
    end

    it 'should return an empty array' do
      expect(User.find_all([])).to eq([])
    end

    it 'returns empty array when there are no results' do
      expect(Address.find_all('bad' + address.id.to_s)).to eq []
    end

    it 'passes options to the adapter' do
      pending 'This test is broken as we are overriding the consistent_read option to true inside the adapter'
      user_ids = [%w(1 red), %w(1 green)]
      Dynamoid.adapter.expects(:read).with(anything, user_ids, consistent_read: true)
      User.find_all(user_ids, consistent_read: true)
    end

    context 'backoff is specified' do
      before do
        @old_backoff = Dynamoid.config.backoff
        @old_backoff_strategies = Dynamoid.config.backoff_strategies.dup

        @counter = 0
        Dynamoid.config.backoff_strategies[:simple] = ->(_) { -> { @counter += 1 } }
        Dynamoid.config.backoff = { simple: nil }
      end

      after do
        Dynamoid.config.backoff = @old_backoff
        Dynamoid.config.backoff_strategies = @old_backoff_strategies
      end

      it 'returns items' do
        users = (1..10).map { User.create }

        results = User.find_all(users.map(&:id))
        expect(results).to match_array(users)
      end

      it 'returns empty array when there are no results' do
        User.create_table
        expect(User.find_all(['some-fake-id'])).to eq []
      end

      it 'uses specified backoff when some items are not processed' do
        # batch_get_item has following limitations:
        # * up to 100 items at once
        # * up to 16 MB at once
        #
        # So we write data as large as possible and read it back
        # 100 * 400 KB (limit for item) = ~40 MB
        # 40 MB / 16 MB = 3 times

        ids = (1 .. 100).map(&:to_s)
        users = ids.map do |id|
          name = ' ' * (400.kilobytes - 120) # 400KB - length(attribute names)
          User.create(id: id, name: name)
        end

        results = User.find_all(users.map(&:id))
        expect(results).to match_array(users)

        expect(@counter).to eq 2
      end

      it 'uses new backoff after successful call without unprocessed items' do
        skip 'it is difficult to test'
      end
    end
  end

  describe '.find_all_by_secondary_index' do
    def time_to_decimal(time)
      BigDecimal("%d.%09d" % [time.to_i, time.nsec])
    end
  end

  describe '.find_all_by_composite_key' do
    let(:time) { Time.now }
    it 'finds all items if hash key provided' do
      Post.create(:post_id => 1, :posted_at => time)
      Post.create(:post_id => 1, :posted_at => time + 1.day)
      Post.create(:post_id => 2, :posted_at => time + 1.day)

      posts = Post.find_all_by_composite_key("1")
      expect(posts.count).to eql 2
    end

    it 'finds all items if hash and range provided' do
      Post.create(:post_id => 1, :posted_at => time)
      Post.create(:post_id => 1, :posted_at => time + 1.day)
      Post.create(:post_id => 2, :posted_at => time + 1.day)

      posts = Post.find_all_by_composite_key(
        "1",
        :range_less_than => (time + 5.hours).to_time.to_f
      )
      expect(posts.count).to eql 1
    end

    it 'fetches all records without limit when batch_size param provided' do
      expect(Dynamoid.adapter).to receive(:query).with(Post.table_name,
        {:hash_value => 1, :batch_size => 5}
      ).and_return({})
      Post.find_all_by_composite_key(1, :batch_size => 5)
    end
  end

  describe '.find_all_by_secondary_index' do
    def time_to_f(time)
      time.to_time.to_f
    end

    it 'returns exception if index could not be found' do
      Post.create(:post_id => 1, :posted_at => Time.now)
      expect do
        Post.find_all_by_secondary_index(:posted_at => Time.now.to_i)
      end.to raise_exception(Dynamoid::Errors::MissingIndex)
    end

    it 'fetches all records without limit when batch_size param provided' do
      expect(Dynamoid.adapter).to receive(:query).with(Post.table_name, {
          :hash_key => "length",
          :hash_value => "1",
          :batch_size => 5,
          :index_name => "dynamoid_tests_posts_index_length"
        }
      ).and_return({})
      Post.find_all_by_secondary_index({:length => "1"}, :batch_size => 5)
    end

    context 'local secondary index' do
      it 'queries the local secondary index' do
        time = DateTime.now
        p1 = Post.create(:name => "p1", :post_id => 1, :posted_at => time)
        p2 = Post.create(:name => "p2", :post_id => 1, :posted_at => time + 1.day)
        p3 = Post.create(:name => "p3", :post_id => 2, :posted_at => time)

        posts = Post.find_all_by_secondary_index(
          {:post_id => p1.post_id},
          :range => {:name => "p1"}
        )
        post = posts.first

        expect(posts.count).to eql 1
        expect(post.name).to eql "p1"
        expect(post.post_id).to eql "1"
      end
    end

<<<<<<< HEAD
    context 'global secondary index' do
      it 'queries gsi with hash key' do
        time = DateTime.now
        p1 = Post.create(:post_id => 1, :posted_at => time, :length => "10")
        p2 = Post.create(:post_id => 2, :posted_at => time, :length => "30")
        p3 = Post.create(:post_id => 3, :posted_at => time, :length => "10")

        posts = Post.find_all_by_secondary_index(:length => "10")
        expect(posts.map(&:post_id).sort).to eql ["1", "3"]
      end

      it 'queries gsi with hash and range key' do
        time = DateTime.now
        p1 = Post.create(:post_id => 1, :posted_at => time, :name => "post1")
        p2 = Post.create(:post_id => 2, :posted_at => time + 1.day, :name => "post1")
        p3 = Post.create(:post_id => 3, :posted_at => time, :name => "post3")

        posts = Post.find_all_by_secondary_index(
          {:name => "post1"},
          :range =>  {:posted_at => time_to_f(time)}
        )
        expect(posts.map(&:post_id).sort).to eql ["1"]
=======
    it 'returns exception if index could not be found' do
      Post.create(post_id: 1, posted_at: Time.now)
      expect do
        Post.find_all_by_secondary_index(posted_at: Time.now.to_i)
      end.to raise_exception(Dynamoid::Errors::MissingIndex)
    end

    context 'local secondary index' do
      it 'queries the local secondary index' do
        time = DateTime.now
        p1 = Post.create(name: 'p1', post_id: 1, posted_at: time)
        p2 = Post.create(name: 'p2', post_id: 1, posted_at: time + 1.day)
        p3 = Post.create(name: 'p3', post_id: 2, posted_at: time)

        posts = Post.find_all_by_secondary_index(
          {post_id: p1.post_id},
          range: {name: 'p1'}
        )
        post = posts.first

        expect(posts.count).to eql 1
        expect(post.name).to eql 'p1'
        expect(post.post_id).to eql '1'
      end
    end

    context 'global secondary index' do
      it 'can sort' do
        time = DateTime.now
        first_visit = Bar.create(name: 'Drank', visited_at: (time - 1.day).to_i)
        Bar.create(name: 'Drank', visited_at: time.to_i)
        last_visit = Bar.create(name: 'Drank', visited_at: (time + 1.day).to_i)

        bars = Bar.find_all_by_secondary_index(
            {name: 'Drank'}, range: {'visited_at.lte' => (time + 10.days).to_i}
        )
        first_bar = bars.first
        last_bar = bars.last
        expect(bars.count).to eql 3
        expect(first_bar.name).to eql first_visit.name
        expect(first_bar.bar_id).to eql first_visit.bar_id
        expect(last_bar.name).to eql last_visit.name
        expect(last_bar.bar_id).to eql last_visit.bar_id
      end
      it 'honors :scan_index_forward => false' do
        time = DateTime.now
        first_visit = Bar.create(name: 'Drank', visited_at: time - 1.day)
        Bar.create(name: 'Drank', visited_at: time)
        last_visit = Bar.create(name: 'Drank', visited_at: time + 1.day)
        different_bar = Bar.create(name: 'Junk', visited_at: time + 7.days)
        bars = Bar.find_all_by_secondary_index(
            {name: 'Drank'}, range: {'visited_at.lte' => (time + 10.days).to_i},
            scan_index_forward: false
        )
        first_bar = bars.first
        last_bar = bars.last
        expect(bars.count).to eql 3
        expect(first_bar.name).to eql last_visit.name
        expect(first_bar.bar_id).to eql last_visit.bar_id
        expect(last_bar.name).to eql first_visit.name
        expect(last_bar.bar_id).to eql first_visit.bar_id
      end
      it 'queries gsi with hash key' do
        time = DateTime.now
        p1 = Post.create(post_id: 1, posted_at: time, length: '10')
        p2 = Post.create(post_id: 2, posted_at: time, length: '30')
        p3 = Post.create(post_id: 3, posted_at: time, length: '10')

        posts = Post.find_all_by_secondary_index(length: '10')
        expect(posts.map(&:post_id).sort).to eql ['1', '3']
      end

      it 'queries gsi with hash and range key' do
        time = Time.now
        p1 = Post.create(post_id: 1, posted_at: time, name: 'post1')
        p2 = Post.create(post_id: 2, posted_at: time + 1.day, name: 'post1')
        p3 = Post.create(post_id: 3, posted_at: time, name: 'post3')

        posts = Post.find_all_by_secondary_index(
          {name: 'post1'},
          range: {posted_at: time_to_decimal(time)}
        )
        expect(posts.map(&:post_id).sort).to eql ['1']
>>>>>>> a81bf04f
      end
    end

    describe 'custom range queries' do
      describe 'string comparisons' do
        it 'filters based on begins_with operator' do
          time = DateTime.now
<<<<<<< HEAD
          Post.create(:post_id => 1, :posted_at => time, :name => "fb_post")
          Post.create(:post_id => 1, :posted_at => time + 1.day, :name => "blog_post")

          posts = Post.find_all_by_secondary_index(
            {:post_id => "1"}, :range => {"name.begins_with" => "blog_"}
          )
          expect(posts.map(&:name)).to eql ["blog_post"]
=======
          Post.create(post_id: 1, posted_at: time, name: 'fb_post')
          Post.create(post_id: 1, posted_at: time + 1.day, name: 'blog_post')

          posts = Post.find_all_by_secondary_index(
            {post_id: '1'}, range: {'name.begins_with' => 'blog_'}
          )
          expect(posts.map(&:name)).to eql ['blog_post']
>>>>>>> a81bf04f
        end
      end

      describe 'numeric comparisons' do
        before(:each) do
          @time = DateTime.now
<<<<<<< HEAD
          p1 = Post.create(:post_id => 1, :posted_at => @time, :name => "post")
          p2 = Post.create(:post_id => 2, :posted_at => @time + 1.day, :name => "post")
          p3 = Post.create(:post_id => 3, :posted_at => @time + 2.days, :name => "post")
=======
          p1 = Post.create(post_id: 1, posted_at: @time, name: 'post')
          p2 = Post.create(post_id: 2, posted_at: @time + 1.day, name: 'post')
          p3 = Post.create(post_id: 3, posted_at: @time + 2.days, name: 'post')
>>>>>>> a81bf04f
        end

        it 'filters based on gt (greater than)' do
          posts = Post.find_all_by_secondary_index(
<<<<<<< HEAD
            {:name => "post"},
            :range => {"posted_at.gt" => time_to_f(@time + 1.day)}
          )
          expect(posts.map(&:post_id).sort).to eql ["3"]
=======
            {name: 'post'},
            range: {'posted_at.gt' => time_to_decimal(@time + 1.day)}
          )
          expect(posts.map(&:post_id).sort).to eql ['3']
>>>>>>> a81bf04f
        end

        it 'filters based on lt (less than)' do
          posts = Post.find_all_by_secondary_index(
<<<<<<< HEAD
            {:name => "post"},
            :range => {"posted_at.lt" => time_to_f(@time + 1.day)}
          )
          expect(posts.map(&:post_id).sort).to eql ["1"]
=======
            {name: 'post'},
            range: {'posted_at.lt' => time_to_decimal(@time + 1.day)}
          )
          expect(posts.map(&:post_id).sort).to eql ['1']
>>>>>>> a81bf04f
        end

        it 'filters based on gte (greater than or equal to)' do
          posts = Post.find_all_by_secondary_index(
<<<<<<< HEAD
            {:name => "post"},
            :range => {"posted_at.gte" => time_to_f(@time + 1.day)}
          )
          expect(posts.map(&:post_id).sort).to eql ["2", "3"]
=======
            {name: 'post'},
            range: {'posted_at.gte' => time_to_decimal(@time + 1.day)}
          )
          expect(posts.map(&:post_id).sort).to eql ['2', '3']
>>>>>>> a81bf04f
        end

        it 'filters based on lte (less than or equal to)' do
          posts = Post.find_all_by_secondary_index(
<<<<<<< HEAD
            {:name => "post"},
            :range => {"posted_at.lte" => time_to_f(@time + 1.day)}
          )
          expect(posts.map(&:post_id).sort).to eql ["1", "2"]
        end

        it 'filters based on between operator' do
          between = [time_to_f(@time - 1.day), time_to_f(@time + 1.5.day)]
          posts = Post.find_all_by_secondary_index(
            {:name => "post"},
            :range => {"posted_at.between" => between}
          )
          expect(posts.map(&:post_id).sort).to eql ["1", "2"]
=======
            {name: 'post'},
            range: {'posted_at.lte' => time_to_decimal(@time + 1.day)}
          )
          expect(posts.map(&:post_id).sort).to eql ['1', '2']
        end

        it 'filters based on between operator' do
          between = [time_to_decimal(@time - 1.day), time_to_decimal(@time + 1.5.day)]
          posts = Post.find_all_by_secondary_index(
            {name: 'post'},
            range: {'posted_at.between' => between}
          )
          expect(posts.map(&:post_id).sort).to eql ['1', '2']
>>>>>>> a81bf04f
        end
      end
    end
  end
end<|MERGE_RESOLUTION|>--- conflicted
+++ resolved
@@ -270,9 +270,9 @@
     end
 
     it 'returns exception if index could not be found' do
-      Post.create(:post_id => 1, :posted_at => Time.now)
+      Post.create(post_id: 1, posted_at: Time.now)
       expect do
-        Post.find_all_by_secondary_index(:posted_at => Time.now.to_i)
+        Post.find_all_by_secondary_index(posted_at: Time.now.to_i)
       end.to raise_exception(Dynamoid::Errors::MissingIndex)
     end
 
@@ -290,56 +290,6 @@
     context 'local secondary index' do
       it 'queries the local secondary index' do
         time = DateTime.now
-        p1 = Post.create(:name => "p1", :post_id => 1, :posted_at => time)
-        p2 = Post.create(:name => "p2", :post_id => 1, :posted_at => time + 1.day)
-        p3 = Post.create(:name => "p3", :post_id => 2, :posted_at => time)
-
-        posts = Post.find_all_by_secondary_index(
-          {:post_id => p1.post_id},
-          :range => {:name => "p1"}
-        )
-        post = posts.first
-
-        expect(posts.count).to eql 1
-        expect(post.name).to eql "p1"
-        expect(post.post_id).to eql "1"
-      end
-    end
-
-<<<<<<< HEAD
-    context 'global secondary index' do
-      it 'queries gsi with hash key' do
-        time = DateTime.now
-        p1 = Post.create(:post_id => 1, :posted_at => time, :length => "10")
-        p2 = Post.create(:post_id => 2, :posted_at => time, :length => "30")
-        p3 = Post.create(:post_id => 3, :posted_at => time, :length => "10")
-
-        posts = Post.find_all_by_secondary_index(:length => "10")
-        expect(posts.map(&:post_id).sort).to eql ["1", "3"]
-      end
-
-      it 'queries gsi with hash and range key' do
-        time = DateTime.now
-        p1 = Post.create(:post_id => 1, :posted_at => time, :name => "post1")
-        p2 = Post.create(:post_id => 2, :posted_at => time + 1.day, :name => "post1")
-        p3 = Post.create(:post_id => 3, :posted_at => time, :name => "post3")
-
-        posts = Post.find_all_by_secondary_index(
-          {:name => "post1"},
-          :range =>  {:posted_at => time_to_f(time)}
-        )
-        expect(posts.map(&:post_id).sort).to eql ["1"]
-=======
-    it 'returns exception if index could not be found' do
-      Post.create(post_id: 1, posted_at: Time.now)
-      expect do
-        Post.find_all_by_secondary_index(posted_at: Time.now.to_i)
-      end.to raise_exception(Dynamoid::Errors::MissingIndex)
-    end
-
-    context 'local secondary index' do
-      it 'queries the local secondary index' do
-        time = DateTime.now
         p1 = Post.create(name: 'p1', post_id: 1, posted_at: time)
         p2 = Post.create(name: 'p2', post_id: 1, posted_at: time + 1.day)
         p3 = Post.create(name: 'p3', post_id: 2, posted_at: time)
@@ -364,7 +314,7 @@
         last_visit = Bar.create(name: 'Drank', visited_at: (time + 1.day).to_i)
 
         bars = Bar.find_all_by_secondary_index(
-            {name: 'Drank'}, range: {'visited_at.lte' => (time + 10.days).to_i}
+          {name: 'Drank'}, range: {'visited_at.lte' => (time + 10.days).to_i}
         )
         first_bar = bars.first
         last_bar = bars.last
@@ -381,8 +331,8 @@
         last_visit = Bar.create(name: 'Drank', visited_at: time + 1.day)
         different_bar = Bar.create(name: 'Junk', visited_at: time + 7.days)
         bars = Bar.find_all_by_secondary_index(
-            {name: 'Drank'}, range: {'visited_at.lte' => (time + 10.days).to_i},
-            scan_index_forward: false
+          {name: 'Drank'}, range: {'visited_at.lte' => (time + 10.days).to_i},
+          scan_index_forward: false
         )
         first_bar = bars.first
         last_bar = bars.last
@@ -413,7 +363,6 @@
           range: {posted_at: time_to_decimal(time)}
         )
         expect(posts.map(&:post_id).sort).to eql ['1']
->>>>>>> a81bf04f
       end
     end
 
@@ -421,15 +370,6 @@
       describe 'string comparisons' do
         it 'filters based on begins_with operator' do
           time = DateTime.now
-<<<<<<< HEAD
-          Post.create(:post_id => 1, :posted_at => time, :name => "fb_post")
-          Post.create(:post_id => 1, :posted_at => time + 1.day, :name => "blog_post")
-
-          posts = Post.find_all_by_secondary_index(
-            {:post_id => "1"}, :range => {"name.begins_with" => "blog_"}
-          )
-          expect(posts.map(&:name)).to eql ["blog_post"]
-=======
           Post.create(post_id: 1, posted_at: time, name: 'fb_post')
           Post.create(post_id: 1, posted_at: time + 1.day, name: 'blog_post')
 
@@ -437,86 +377,43 @@
             {post_id: '1'}, range: {'name.begins_with' => 'blog_'}
           )
           expect(posts.map(&:name)).to eql ['blog_post']
->>>>>>> a81bf04f
         end
       end
 
       describe 'numeric comparisons' do
         before(:each) do
           @time = DateTime.now
-<<<<<<< HEAD
-          p1 = Post.create(:post_id => 1, :posted_at => @time, :name => "post")
-          p2 = Post.create(:post_id => 2, :posted_at => @time + 1.day, :name => "post")
-          p3 = Post.create(:post_id => 3, :posted_at => @time + 2.days, :name => "post")
-=======
           p1 = Post.create(post_id: 1, posted_at: @time, name: 'post')
           p2 = Post.create(post_id: 2, posted_at: @time + 1.day, name: 'post')
           p3 = Post.create(post_id: 3, posted_at: @time + 2.days, name: 'post')
->>>>>>> a81bf04f
         end
 
         it 'filters based on gt (greater than)' do
           posts = Post.find_all_by_secondary_index(
-<<<<<<< HEAD
-            {:name => "post"},
-            :range => {"posted_at.gt" => time_to_f(@time + 1.day)}
-          )
-          expect(posts.map(&:post_id).sort).to eql ["3"]
-=======
             {name: 'post'},
             range: {'posted_at.gt' => time_to_decimal(@time + 1.day)}
           )
           expect(posts.map(&:post_id).sort).to eql ['3']
->>>>>>> a81bf04f
         end
 
         it 'filters based on lt (less than)' do
           posts = Post.find_all_by_secondary_index(
-<<<<<<< HEAD
-            {:name => "post"},
-            :range => {"posted_at.lt" => time_to_f(@time + 1.day)}
-          )
-          expect(posts.map(&:post_id).sort).to eql ["1"]
-=======
             {name: 'post'},
             range: {'posted_at.lt' => time_to_decimal(@time + 1.day)}
           )
           expect(posts.map(&:post_id).sort).to eql ['1']
->>>>>>> a81bf04f
         end
 
         it 'filters based on gte (greater than or equal to)' do
           posts = Post.find_all_by_secondary_index(
-<<<<<<< HEAD
-            {:name => "post"},
-            :range => {"posted_at.gte" => time_to_f(@time + 1.day)}
-          )
-          expect(posts.map(&:post_id).sort).to eql ["2", "3"]
-=======
             {name: 'post'},
             range: {'posted_at.gte' => time_to_decimal(@time + 1.day)}
           )
           expect(posts.map(&:post_id).sort).to eql ['2', '3']
->>>>>>> a81bf04f
         end
 
         it 'filters based on lte (less than or equal to)' do
           posts = Post.find_all_by_secondary_index(
-<<<<<<< HEAD
-            {:name => "post"},
-            :range => {"posted_at.lte" => time_to_f(@time + 1.day)}
-          )
-          expect(posts.map(&:post_id).sort).to eql ["1", "2"]
-        end
-
-        it 'filters based on between operator' do
-          between = [time_to_f(@time - 1.day), time_to_f(@time + 1.5.day)]
-          posts = Post.find_all_by_secondary_index(
-            {:name => "post"},
-            :range => {"posted_at.between" => between}
-          )
-          expect(posts.map(&:post_id).sort).to eql ["1", "2"]
-=======
             {name: 'post'},
             range: {'posted_at.lte' => time_to_decimal(@time + 1.day)}
           )
@@ -530,7 +427,6 @@
             range: {'posted_at.between' => between}
           )
           expect(posts.map(&:post_id).sort).to eql ['1', '2']
->>>>>>> a81bf04f
         end
       end
     end
