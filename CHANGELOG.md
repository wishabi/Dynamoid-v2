--- conflicted
+++ resolved
@@ -1,12 +1,9 @@
-<<<<<<< HEAD
-# 2.0.0
+# 3.0.0
 
 * Added hash support
 * Changed the way booleans are stored (like true/false)
 * Added fix to remove empty strings in Hashes, Arrays, Sets
-* Added destroy! and delete_table
-* Added secondary index support
-=======
+
 # HEAD
 
 ## Breaking
@@ -216,7 +213,6 @@
 * Added basic secondary index support (#34, @sumocoder)
 * Fix query attribute behavior for booleans (#35, @amirmanji)
 * Ignore unknown fields on model initialize (PR #33, @sumocoder)
->>>>>>> a81bf04f
 
 # 1.1.0
 
