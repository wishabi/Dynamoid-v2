require 'delegate'
require 'time'
require 'securerandom'
require 'active_support'
require 'active_support/core_ext'
require 'active_support/json'
require 'active_support/inflector'
require 'active_support/lazy_load_hooks'
require 'active_support/time_with_zone'
require 'active_model'

require 'dynamoid/version'
require 'dynamoid/errors'
require 'dynamoid/fields'
require 'dynamoid/indexes'
require 'dynamoid/associations'
require 'dynamoid/persistence'
require 'dynamoid/dirty'
require 'dynamoid/validations'
require 'dynamoid/criteria'
require 'dynamoid/finders'
require 'dynamoid/identity_map'
require 'dynamoid/config'
require 'dynamoid/components'
require 'dynamoid/document'
require 'dynamoid/adapter'

require 'dynamoid/tasks/database'

require 'dynamoid/middleware/identity_map'

if defined?(Rails)
  require 'dynamoid/railtie'
end

module Dynamoid
  extend self

<<<<<<< HEAD
  MAX_ITEM_SIZE = 400_000

=======
>>>>>>> a81bf04f
  def configure
    block_given? ? yield(Dynamoid::Config) : Dynamoid::Config
  end
  alias :config :configure

  def logger
    Dynamoid::Config.logger
  end

  def included_models
    @included_models ||= []
  end

  def adapter
    @adapter ||= Adapter.new
  end
end<|MERGE_RESOLUTION|>--- conflicted
+++ resolved
@@ -36,11 +36,8 @@
 module Dynamoid
   extend self
 
-<<<<<<< HEAD
   MAX_ITEM_SIZE = 400_000
 
-=======
->>>>>>> a81bf04f
   def configure
     block_given? ? yield(Dynamoid::Config) : Dynamoid::Config
   end
