--- conflicted
+++ resolved
@@ -27,11 +27,7 @@
       attr_reader :record
 
       def initialize(record)
-<<<<<<< HEAD
-        super("Failed to destroy item")
-=======
         super('Failed to destroy item')
->>>>>>> a81bf04f
         @record = record
       end
     end
