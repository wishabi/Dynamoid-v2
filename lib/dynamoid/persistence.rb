--- conflicted
+++ resolved
@@ -176,24 +176,18 @@
     #
     #
     def update!(conditions = {}, &block)
-<<<<<<< HEAD
       run_callbacks(:update) do
         options = range_key ? {:range_key => dump_field(self.read_attribute(range_key), self.class.attributes[range_key])} : {}
-        new_attrs = Dynamoid::Adapter.update_item(self.class.table_name, self.hash_key, options.merge(:conditions => conditions), &block)
+        new_attrs = Dynamoid::Adapter.update_item(self.class.table_name, self.hash_key, options.merge(:conditions => conditions)) do |t|
+          if(self.class.attributes[:lock_version])
+            raise "Optimistic locking cannot be used with Partitioning" if(Dynamoid::Config.partitioning)
+            t.add(lock_version: 1)
+          end
+
+          yield t
+        end
         load(new_attrs)
       end
-=======
-      options = range_key ? {:range_key => dump_field(self.read_attribute(range_key), self.class.attributes[range_key])} : {}
-      new_attrs = Dynamoid::Adapter.update_item(self.class.table_name, self.hash_key, options.merge(:conditions => conditions)) do |t|
-        if(self.class.attributes[:lock_version])
-          raise "Optimistic locking cannot be used with Partitioning" if(Dynamoid::Config.partitioning)
-          t.add(lock_version: 1)
-        end
-        
-        yield t
-      end
-      load(new_attrs)
->>>>>>> df7b7239
     end
 
     def update(conditions = {}, &block)
