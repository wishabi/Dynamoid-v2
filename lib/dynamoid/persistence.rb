require 'bigdecimal'
require 'securerandom'
require 'yaml'

# encoding: utf-8
module Dynamoid

  # Persistence is responsible for dumping objects to and marshalling objects from the datastore. It tries to reserialize
  # values to be of the same type as when they were passed in, based on the fields in the class.
  module Persistence
    extend ActiveSupport::Concern

    attr_accessor :new_record
    alias :new_record? :new_record

    UNIX_EPOCH_DATE = Date.new(1970, 1, 1).freeze

    module ClassMethods

      def table_name
        table_base_name = options[:name] || base_class.name.split('::').last
          .downcase.pluralize

        @table_name ||= [Dynamoid::Config.namespace.to_s, table_base_name].reject(&:empty?).join('_')
      end

      # Creates a table.
      #
      # @param [Hash] options options to pass for table creation
      # @option options [Symbol] :id the id field for the table
      # @option options [Symbol] :table_name the actual name for the table
      # @option options [Integer] :read_capacity set the read capacity for the table; does not work on existing tables
      # @option options [Integer] :write_capacity set the write capacity for the table; does not work on existing tables
      # @option options [Hash] {range_key => :type} a hash of the name of the range key and a symbol of its type
      # @option options [Symbol] :hash_key_type the dynamo type of the hash key (:string or :number)
      # @since 0.4.0
      def create_table(options = {})
        if self.range_key
          range_key_hash = { range_key => dynamo_type(attributes[range_key][:type]) }
        else
          range_key_hash = nil
        end
        options = {
<<<<<<< HEAD
          :id => self.hash_key,
          :table_name => self.table_name,
          :write_capacity => self.write_capacity,
          :read_capacity => self.read_capacity,
          :range_key => range_key_hash,
          :hash_key_type => dynamo_type(attributes[self.hash_key][:type]),
          :local_secondary_indexes => self.local_secondary_indexes.values,
          :global_secondary_indexes => self.global_secondary_indexes.values
=======
          id: self.hash_key,
          table_name: self.table_name,
          write_capacity: self.write_capacity,
          read_capacity: self.read_capacity,
          range_key: range_key_hash,
          hash_key_type: dynamo_type(attributes[self.hash_key][:type]),
          local_secondary_indexes: self.local_secondary_indexes.values,
          global_secondary_indexes: self.global_secondary_indexes.values
>>>>>>> a81bf04f
        }.merge(options)

        Dynamoid.adapter.create_table(options[:table_name], options[:id], options)
      end

      # Deletes the table for the model
      def delete_table
        Dynamoid.adapter.delete_table(self.table_name)
      end

      def from_database(attrs = {})
        clazz = attrs[:type] ? obj = attrs[:type].constantize : self
        clazz.new(attrs).tap { |r| r.new_record = false }
      end

      # Undump an object into a hash, converting each type from a string representation of itself into the type specified by the field.
      #
      # @since 0.2.0
      def undump(incoming = nil)
        incoming = (incoming || {}).symbolize_keys
        Hash.new.tap do |hash|
          self.attributes.each do |attribute, options|
            if incoming.has_key?(attribute)
              hash[attribute] = undump_field(incoming[attribute], options)
            elsif options.has_key?(:default)
              hash[attribute] = evaluate_default_value(options[:default])
            else
              hash[attribute] = nil
            end
          end
          incoming.each {|attribute, value| hash[attribute] = value unless hash.has_key? attribute }
        end
      end

      # Undump a string value for a given type.
      #
      # @since 0.2.0
      def undump_field(value, options)
        if (field_class = options[:type]).is_a?(Class)
          raise 'Dynamoid class-type fields do not support default values' if options[:default]

          if field_class.respond_to?(:dynamoid_load)
            field_class.dynamoid_load(value)
          end
        elsif options[:type] == :serialized
          if value.is_a?(String)
            options[:serializer] ? options[:serializer].load(value) : YAML.load(value)
          else
            value
          end
        else
          unless value.nil?
            case options[:type]
              when :string
                value.to_s
              when :integer
                Integer(value)
              when :number
                BigDecimal.new(value.to_s)
              when :array
                value.to_a
<<<<<<< HEAD
              when :hash
                value
=======
              when :raw
                if value.is_a?(Hash)
                  undump_hash(value)
                else
                  value
                end
>>>>>>> a81bf04f
              when :set
                undump_set(options, value)
              when :datetime
                parse_datetime(value, options)
              when :date
                if value.is_a?(Date) || value.is_a?(DateTime) || value.is_a?(Time)
                  value.to_date
                else
                  parse_date(value, options)
                end
              when :boolean
                if value == 't' || value == true
                  true
                elsif value == 'f' || value == false
                  false
                else
                  raise ArgumentError, 'Boolean column neither true nor false'
                end
              else
                raise ArgumentError, "Unknown type #{options[:type]}"
            end
          end
        end
      end

      def undump_set(options, value)
        case options[:of]
        when :integer
          value.map { |v| Integer(v) }.to_set
        when :number
          value.map { |v| BigDecimal.new(v.to_s) }.to_set
        else
          value.is_a?(Set) ? value : Set.new(value)
        end
      end

      def dump_field(value, options)
        if (field_class = options[:type]).is_a?(Class)
          if value.respond_to?(:dynamoid_dump)
            value.dynamoid_dump
          elsif field_class.respond_to?(:dynamoid_dump)
            field_class.dynamoid_dump(value)
          else
            raise ArgumentError, "Neither #{field_class} nor #{value} support serialization for Dynamoid."
          end
        else
          case options[:type]
            when :string
              !value.nil? ? value.to_s : nil
            when :integer
              !value.nil? ? Integer(value) : nil
            when :number
              !value.nil? ? value : nil
            when :set
              !value.nil? ? Set.new(value) : nil
            when :array
              !value.nil? ? value : nil
            when :datetime
              !value.nil? ? format_datetime(value, options) : nil
            when :date
              !value.nil? ? format_date(value, options) : nil
            when :serialized
              options[:serializer] ? options[:serializer].dump(value) : value.to_yaml
            when :raw
              !value.nil? ? value : nil
            when :boolean
              if !value.nil?
                if options[:store_as_native_boolean]
                  !!value # native boolean type
                else
                  value.to_s[0] # => "f" or "t"
                end
              else
                nil
              end
            else
              raise ArgumentError, "Unknown type #{options[:type]}"
          end
        end
      end

      def dynamo_type(type)
        if type.is_a?(Class)
          type.respond_to?(:dynamoid_field_type) ? type.dynamoid_field_type : :string
        else
          case type
            when :integer, :number, :datetime, :date
              :number
            when :string, :serialized
              :string
            else
              raise 'unknown type'
          end
        end
      end

<<<<<<< HEAD
      # Do not use this on production. It is easier to recreate a table
      # rather than do this. This is for testing only
      # @param opts
      # @option opts [Boolean] :skip_lock_check - skips checking the lock version
      def destroy_all(opts = {})
        batch_size = opts[:batch_size] || 100
        self.eval_limit(batch_size).all.each {|i| i.destroy(opts)}
=======
      # Creates several models at once.
      # Neither callbacks nor validations run.
      # It works efficiently because of using BatchWriteItem.
      #
      # Returns array of models
      #
      # Uses backoff specified by `Dynamoid::Config.backoff` config option
      #
      # @param [Array<Hash>] items
      #
      # @example
      #   User.import([{ name: 'a' }, { name: 'b' }])
      def import(objects)
        documents = objects.map do |attrs|
          self.build(attrs).tap do |item|
            item.hash_key = SecureRandom.uuid if item.hash_key.blank?
          end
        end

        unless Dynamoid.config.backoff
          Dynamoid.adapter.batch_write_item(self.table_name, documents.map(&:dump))
        else
          backoff = nil
          Dynamoid.adapter.batch_write_item(self.table_name, documents.map(&:dump)) do |has_unprocessed_items|
            if has_unprocessed_items
              backoff ||= Dynamoid.config.build_backoff
              backoff.call
            else
              backoff = nil
            end
          end
        end

        documents.each { |d| d.new_record = false }
        documents
      end

      private

      def undump_hash(hash)
        {}.tap do |h|
          hash.each { |key, value| h[key.to_sym] = undump_hash_value(value) }
        end
      end

      def undump_hash_value(val)
        case val
        when BigDecimal
          if Dynamoid::Config.convert_big_decimal
            val.to_f
          else
            val
          end
        when Hash
          undump_hash(val)
        when Array
          val.map { |v| undump_hash_value(v) }
        else
          val
        end
      end

      def format_datetime(value, options)
        use_string_format = options[:store_as_string].nil? \
          ? Dynamoid.config.store_datetime_as_string \
          : options[:store_as_string]

        if use_string_format
          value.to_time.iso8601
        else
          unless value.respond_to?(:to_i) && value.respond_to?(:nsec)
            value = value.to_time
          end
          BigDecimal("%d.%09d" % [value.to_i, value.nsec])
        end
      end

      def format_date(value, options)
        use_string_format = options[:store_as_string].nil? \
          ? Dynamoid.config.store_date_as_string \
          : options[:store_as_string]

        unless use_string_format
          (value.to_date - UNIX_EPOCH_DATE).to_i
        else
          value.to_date.iso8601
        end
      end

      def parse_datetime(value, options)
        return value if value.is_a?(Date) || value.is_a?(DateTime) || value.is_a?(Time)

        use_string_format = options[:store_as_string].nil? \
          ? Dynamoid.config.store_datetime_as_string \
          : options[:store_as_string]
        value = DateTime.iso8601(value).to_time.to_i if use_string_format

        case Dynamoid::Config.application_timezone
          when :utc
            ActiveSupport::TimeZone['UTC'].at(value).to_datetime
          when :local
            Time.at(value).to_datetime
          when String
            ActiveSupport::TimeZone[Dynamoid::Config.application_timezone].at(value).to_datetime
        end
      end

      def parse_date(value, options)
        use_string_format = options[:store_as_string].nil? \
          ? Dynamoid.config.store_date_as_string \
          : options[:store_as_string]

        unless use_string_format
          UNIX_EPOCH_DATE + value.to_i
        else
          Date.iso8601(value)
        end
      end

      # Evaluates the default value given, this is used by undump
      # when determining the value of the default given for a field options.
      #
      # @param [Object] :value the attribute's default value
      def evaluate_default_value(val)
        if val.respond_to?(:call)
          val.call
        elsif val.duplicable?
          val.dup
        else
          val
        end
>>>>>>> a81bf04f
      end
    end

    # Set updated_at and any passed in field to current DateTime. Useful for things like last_login_at, etc.
    #
    def touch(name = nil)
      now = DateTime.now
      self.updated_at = now
      attributes[name] = now if name
      save
    end

    # Is this object persisted in the datastore? Required for some ActiveModel integration stuff.
    #
    # @since 0.2.0
    def persisted?
      !new_record?
    end

    # Run the callbacks and then persist this object in the datastore.
    #
    # @since 0.2.0
    def save(options = {})
      self.class.create_table

      if new_record?
        conditions = { unless_exists: [self.class.hash_key]}
        conditions[:unless_exists] << range_key if(range_key)

        run_callbacks(:create) { persist(conditions) }
      else
        persist
      end
    end

    #
    # update!() will increment the lock_version if the table has the column, but will not check it. Thus, a concurrent save will
    # never cause an update! to fail, but an update! may cause a concurrent save to fail.
    #
    #
    def update!(conditions = {}, &block)
      run_callbacks(:update) do
        options = range_key ? {range_key: dump_field(self.read_attribute(range_key), self.class.attributes[range_key])} : {}

        begin
          new_attrs = Dynamoid.adapter.update_item(self.class.table_name, self.hash_key, options.merge(conditions: conditions)) do |t|
            if(self.class.attributes[:lock_version])
              t.add(lock_version: 1)
            end

            yield t
          end
          load(new_attrs)
        rescue Dynamoid::Errors::ConditionalCheckFailedException
          raise Dynamoid::Errors::StaleObjectError.new(self, 'update')
        end
      end
    end

    def update(conditions = {}, &block)
      update!(conditions, &block)
      true
    rescue Dynamoid::Errors::StaleObjectError
      false
    end

    # Delete this object, but only after running callbacks for it.
    # @param opts
    # @option opts [Boolean] :skip_lock_check - skips checking the lock version
    # @since 0.2.0
<<<<<<< HEAD
    def destroy(opts = {})
      ret = run_callbacks(:destroy) do
        self.delete(opts)
=======
    def destroy
      ret = run_callbacks(:destroy) do
        self.delete
>>>>>>> a81bf04f
      end
      (ret == false) ? false : self
    end

<<<<<<< HEAD
    # @param opts
    # @option opts [Boolean] :skip_lock_check - skips checking the lock version
    def destroy!(opts = {})
      destroy(opts) || raise(Dynamoid::Errors::RecordNotDestroyed.new(self))
=======
    def destroy!
      destroy || raise(Dynamoid::Errors::RecordNotDestroyed.new(self))
>>>>>>> a81bf04f
    end

    # Delete this object from the datastore.
    #
    # @since 0.2.0
<<<<<<< HEAD
    def delete(opts = {})
      options = range_key ? {:range_key => dump_field(self.read_attribute(range_key), self.class.attributes[range_key])} : {}

      # Add an optimistic locking check if the lock_version column exists
      unless opts[:skip_lock_check] == true
        if(self.class.attributes[:lock_version])
          conditions = {:if => {}}
          conditions[:if][:lock_version] =
            if changes[:lock_version].nil?
              self.lock_version
            else
              changes[:lock_version][0]
            end
          options[:conditions] = conditions
        end
=======
    def delete
      options = range_key ? {range_key: dump_field(self.read_attribute(range_key), self.class.attributes[range_key])} : {}

      # Add an optimistic locking check if the lock_version column exists
      if(self.class.attributes[:lock_version])
        conditions = {if: {}}
        conditions[:if][:lock_version] =
          if changes[:lock_version].nil?
            self.lock_version
          else
            changes[:lock_version][0]
          end
        options[:conditions] = conditions
>>>>>>> a81bf04f
      end
      Dynamoid.adapter.delete(self.class.table_name, self.hash_key, options)
    rescue Dynamoid::Errors::ConditionalCheckFailedException
      raise Dynamoid::Errors::StaleObjectError.new(self, 'delete')
    end

    # Dump this object's attributes into hash form, fit to be persisted into the datastore.
    #
    # @since 0.2.0
    def dump
      Hash.new.tap do |hash|
        self.class.attributes.each do |attribute, options|
          hash[attribute] = dump_field(self.read_attribute(attribute), options)
        end
      end
    end

    private

    # Determine how to dump this field. Given a value, it'll determine how to turn it into a value that can be
    # persisted into the datastore.
    #
    # @since 0.2.0
    def dump_field(value, options)
<<<<<<< HEAD
      if (field_class = options[:type]).is_a?(Class)
        if value.respond_to?(:dynamoid_dump)
          value.dynamoid_dump
        elsif field_class.respond_to?(:dynamoid_dump)
          field_class.dynamoid_dump(value)
        else
          raise ArgumentError, "Neither #{field_class} nor #{value} support serialization for Dynamoid."
        end
      else
        case options[:type]
          when :string
            !value.nil? ? value.to_s : nil
          when :integer
            !value.nil? ? Integer(value) : nil
          when :number
            !value.nil? ? value : nil
          when :set
            !value.nil? ? dump_object(Set.new(value)) : nil
          when :array
            !value.nil? ? dump_object(value) : nil
          when :hash
            !value.nil? ? dump_object(value) : nil
          when :datetime
            !value.nil? ? value.to_time.to_f : nil
          when :serialized
            options[:serializer] ? options[:serializer].dump(value) : value.to_yaml
          when :boolean
            if(!value.nil?)
              if [true, false].include?(value)
                value
              else
                raise ArgumentError, "Boolean column neither true nor false"
              end
            else
              nil
            end
          else
            raise ArgumentError, "Unknown type #{options[:type]}"
        end
      end
=======
      self.class.dump_field(value, options)
>>>>>>> a81bf04f
    end

    # Convert empty strings to nil in objects since DynamoDB does not allow
    # empty strings in the database.
    def dump_object(obj)
      case obj
      when Hash
        obj.inject({}) do |new_hash, (key, value)|
          new_hash[key] = (value == '' ? nil : dump_object(value))
          new_hash
        end
      when Array, Set
        new_obj = obj.class.new
        obj.each do |value|
          new_obj << (value == '' ? nil : dump_object(value))
        end
        new_obj
      else
        obj
      end
    end

    # Persist the object into the datastore. Assign it an id first if it doesn't have one.
    #
    # @since 0.2.0
    def persist(conditions = nil)
      run_callbacks(:save) do
        self.hash_key = SecureRandom.uuid if self.hash_key.blank?

        # Add an exists check to prevent overwriting existing records with new ones
        if(new_record?)
          conditions ||= {}
          (conditions[:unless_exists] ||= []) << self.class.hash_key
        end

        # Add an optimistic locking check if the lock_version column exists
        if(self.class.attributes[:lock_version])
          conditions ||= {}
          self.lock_version = (lock_version || 0) + 1
          # Uses the original lock_version value from ActiveModel::Dirty in case user changed lock_version manually
          (conditions[:if] ||= {})[:lock_version] = changes[:lock_version][0] if(changes[:lock_version][0])
        end

        begin
          Dynamoid.adapter.write(self.class.table_name, self.dump, conditions)
          @new_record = false
          true
        rescue Dynamoid::Errors::ConditionalCheckFailedException => e
          if new_record?
            raise Dynamoid::Errors::RecordNotUnique.new(e, self)
          else
            raise Dynamoid::Errors::StaleObjectError.new(self, 'persist')
          end
        end
      end
    end
  end
end<|MERGE_RESOLUTION|>--- conflicted
+++ resolved
@@ -41,16 +41,6 @@
           range_key_hash = nil
         end
         options = {
-<<<<<<< HEAD
-          :id => self.hash_key,
-          :table_name => self.table_name,
-          :write_capacity => self.write_capacity,
-          :read_capacity => self.read_capacity,
-          :range_key => range_key_hash,
-          :hash_key_type => dynamo_type(attributes[self.hash_key][:type]),
-          :local_secondary_indexes => self.local_secondary_indexes.values,
-          :global_secondary_indexes => self.global_secondary_indexes.values
-=======
           id: self.hash_key,
           table_name: self.table_name,
           write_capacity: self.write_capacity,
@@ -59,7 +49,6 @@
           hash_key_type: dynamo_type(attributes[self.hash_key][:type]),
           local_secondary_indexes: self.local_secondary_indexes.values,
           global_secondary_indexes: self.global_secondary_indexes.values
->>>>>>> a81bf04f
         }.merge(options)
 
         Dynamoid.adapter.create_table(options[:table_name], options[:id], options)
@@ -121,17 +110,14 @@
                 BigDecimal.new(value.to_s)
               when :array
                 value.to_a
-<<<<<<< HEAD
               when :hash
                 value
-=======
               when :raw
                 if value.is_a?(Hash)
                   undump_hash(value)
                 else
                   value
                 end
->>>>>>> a81bf04f
               when :set
                 undump_set(options, value)
               when :datetime
@@ -186,9 +172,11 @@
             when :number
               !value.nil? ? value : nil
             when :set
-              !value.nil? ? Set.new(value) : nil
+              !value.nil? ? dump_object(Set.new(value)) : nil
             when :array
-              !value.nil? ? value : nil
+              !value.nil? ? dump_object(value) : nil
+            when :hash
+              !value.nil? ? dump_object(value) : nil
             when :datetime
               !value.nil? ? format_datetime(value, options) : nil
             when :date
@@ -228,7 +216,6 @@
         end
       end
 
-<<<<<<< HEAD
       # Do not use this on production. It is easier to recreate a table
       # rather than do this. This is for testing only
       # @param opts
@@ -236,7 +223,8 @@
       def destroy_all(opts = {})
         batch_size = opts[:batch_size] || 100
         self.eval_limit(batch_size).all.each {|i| i.destroy(opts)}
-=======
+      end
+
       # Creates several models at once.
       # Neither callbacks nor validations run.
       # It works efficiently because of using BatchWriteItem.
@@ -368,7 +356,6 @@
         else
           val
         end
->>>>>>> a81bf04f
       end
     end
 
@@ -439,34 +426,22 @@
     # @param opts
     # @option opts [Boolean] :skip_lock_check - skips checking the lock version
     # @since 0.2.0
-<<<<<<< HEAD
     def destroy(opts = {})
       ret = run_callbacks(:destroy) do
         self.delete(opts)
-=======
-    def destroy
-      ret = run_callbacks(:destroy) do
-        self.delete
->>>>>>> a81bf04f
       end
       (ret == false) ? false : self
     end
 
-<<<<<<< HEAD
     # @param opts
     # @option opts [Boolean] :skip_lock_check - skips checking the lock version
     def destroy!(opts = {})
       destroy(opts) || raise(Dynamoid::Errors::RecordNotDestroyed.new(self))
-=======
-    def destroy!
-      destroy || raise(Dynamoid::Errors::RecordNotDestroyed.new(self))
->>>>>>> a81bf04f
     end
 
     # Delete this object from the datastore.
     #
     # @since 0.2.0
-<<<<<<< HEAD
     def delete(opts = {})
       options = range_key ? {:range_key => dump_field(self.read_attribute(range_key), self.class.attributes[range_key])} : {}
 
@@ -482,21 +457,6 @@
             end
           options[:conditions] = conditions
         end
-=======
-    def delete
-      options = range_key ? {range_key: dump_field(self.read_attribute(range_key), self.class.attributes[range_key])} : {}
-
-      # Add an optimistic locking check if the lock_version column exists
-      if(self.class.attributes[:lock_version])
-        conditions = {if: {}}
-        conditions[:if][:lock_version] =
-          if changes[:lock_version].nil?
-            self.lock_version
-          else
-            changes[:lock_version][0]
-          end
-        options[:conditions] = conditions
->>>>>>> a81bf04f
       end
       Dynamoid.adapter.delete(self.class.table_name, self.hash_key, options)
     rescue Dynamoid::Errors::ConditionalCheckFailedException
@@ -521,50 +481,7 @@
     #
     # @since 0.2.0
     def dump_field(value, options)
-<<<<<<< HEAD
-      if (field_class = options[:type]).is_a?(Class)
-        if value.respond_to?(:dynamoid_dump)
-          value.dynamoid_dump
-        elsif field_class.respond_to?(:dynamoid_dump)
-          field_class.dynamoid_dump(value)
-        else
-          raise ArgumentError, "Neither #{field_class} nor #{value} support serialization for Dynamoid."
-        end
-      else
-        case options[:type]
-          when :string
-            !value.nil? ? value.to_s : nil
-          when :integer
-            !value.nil? ? Integer(value) : nil
-          when :number
-            !value.nil? ? value : nil
-          when :set
-            !value.nil? ? dump_object(Set.new(value)) : nil
-          when :array
-            !value.nil? ? dump_object(value) : nil
-          when :hash
-            !value.nil? ? dump_object(value) : nil
-          when :datetime
-            !value.nil? ? value.to_time.to_f : nil
-          when :serialized
-            options[:serializer] ? options[:serializer].dump(value) : value.to_yaml
-          when :boolean
-            if(!value.nil?)
-              if [true, false].include?(value)
-                value
-              else
-                raise ArgumentError, "Boolean column neither true nor false"
-              end
-            else
-              nil
-            end
-          else
-            raise ArgumentError, "Unknown type #{options[:type]}"
-        end
-      end
-=======
       self.class.dump_field(value, options)
->>>>>>> a81bf04f
     end
 
     # Convert empty strings to nil in objects since DynamoDB does not allow
