# encoding: utf-8
module Dynamoid #:nodoc:
  # All fields on a Dynamoid::Document must be explicitly defined -- if you have fields in the database that are not
  # specified with field, then they will be ignored.
  module Fields
    extend ActiveSupport::Concern

<<<<<<< HEAD
=======
    # Types allowed in indexes:
>>>>>>> a81bf04f
    PERMITTED_KEY_TYPES = [
      :number,
      :integer,
      :string,
<<<<<<< HEAD
      :datetime
=======
      :datetime,
      :serialized,
>>>>>>> a81bf04f
    ]

    # Initialize the attributes we know the class has, in addition to our magic attributes: id, created_at, and updated_at.
    included do
      class_attribute :attributes, instance_accessor: false
      class_attribute :range_key

      self.attributes = {}
      field :created_at, :datetime
      field :updated_at, :datetime

      field :id # Default primary key
    end

    module ClassMethods

      # Specify a field for a document.
      #
      # Its type determines how it is coerced when read in and out of the datastore.
      # You can specify :integer, :number, :set, :array, :datetime, :date and :serialized,
      # or specify a class that defines a serialization strategy.
      #
      # If you specify a class for field type, Dynamoid will serialize using
      # `dynamoid_dump` or `dump` methods, and load using `dynamoid_load` or `load` methods.
      #
      # Default field type is :string.
      #
      # @param [Symbol] name the name of the field
      # @param [Symbol] type the type of the field (refer to method description for details)
      # @param [Hash] options any additional options for the field
      #
      # @since 0.2.0
      def field(name, type = :string, options = {})
        named = name.to_s
        if type == :float
          Dynamoid.logger.warn("Field type :float, which you declared for '#{name}', is deprecated in favor of :number.")
          type = :number
        end
        self.attributes = attributes.merge(name => {type: type}.merge(options))

        generated_methods.module_eval do
          define_method(named) { read_attribute(named) }
          define_method("#{named}?") do
            value = read_attribute(named)
            case value
            when true        then true
            when false, nil  then false
            else
              !value.nil?
            end
          end
          define_method("#{named}=") {|value| write_attribute(named, value) }
        end
      end

      def range(name, type = :string, options = {})
        field(name, type, options)
        self.range_key = name
      end

      def table(options)
        # a default 'id' column is created when Dynamoid::Document is included
        unless(attributes.has_key? hash_key)
          remove_field :id
          field(hash_key)
        end
      end

      def remove_field(field)
        field = field.to_sym
        attributes.delete(field) or raise 'No such field'

        generated_methods.module_eval do
          remove_method field
          remove_method :"#{field}="
          remove_method :"#{field}?"
        end
      end

      private

      def generated_methods
        @generated_methods ||= begin
          Module.new.tap do |mod|
            include(mod)
          end
        end
      end
    end

    # You can access the attributes of an object directly on its attributes method, which is by default an empty hash.
    attr_accessor :attributes
    alias :raw_attributes :attributes

    # Write an attribute on the object. Also marks the previous value as dirty.
    #
    # @param [Symbol] name the name of the field
    # @param [Object] value the value to assign to that field
    #
    # @since 0.2.0
    def write_attribute(name, value)
      if association = @associations[name]
        association.reset
      end

      attributes[name.to_sym] = value
    end
    alias :[]= :write_attribute

    # Read an attribute from an object.
    #
    # @param [Symbol] name the name of the field
    #
    # @since 0.2.0
    def read_attribute(name)
      attributes[name.to_sym]
    end
    alias :[] :read_attribute

    # Updates multiple attibutes at once, saving the object once the updates are complete.
    #
    # @param [Hash] attributes a hash of attributes to update
    #
    # @since 0.2.0
    def update_attributes(attributes)
      attributes.each {|attribute, value| self.write_attribute(attribute, value)} unless attributes.nil? || attributes.empty?
      save
    end

    # Update a single attribute, saving the object afterwards.
    #
    # @param [Symbol] attribute the attribute to update
    # @param [Object] value the value to assign it
    #
    # @since 0.2.0
    def update_attribute(attribute, value)
      write_attribute(attribute, value)
      save
    end

    private

    # Automatically called during the created callback to set the created_at time.
    #
    # @since 0.2.0
    def set_created_at
      self.created_at ||= DateTime.now.in_time_zone(Time.zone) if Dynamoid::Config.timestamps
    end

    # Automatically called during the save callback to set the updated_at time.
    #
    # @since 0.2.0
    def set_updated_at
      if Dynamoid::Config.timestamps && !self.updated_at_changed?
        self.updated_at = DateTime.now.in_time_zone(Time.zone)
      end
    end

    def set_type
      self.type ||= self.class.to_s if self.class.attributes[:type]
    end

  end

end<|MERGE_RESOLUTION|>--- conflicted
+++ resolved
@@ -5,20 +5,14 @@
   module Fields
     extend ActiveSupport::Concern
 
-<<<<<<< HEAD
-=======
+
     # Types allowed in indexes:
->>>>>>> a81bf04f
     PERMITTED_KEY_TYPES = [
       :number,
       :integer,
       :string,
-<<<<<<< HEAD
-      :datetime
-=======
       :datetime,
-      :serialized,
->>>>>>> a81bf04f
+      :serialized
     ]
 
     # Initialize the attributes we know the class has, in addition to our magic attributes: id, created_at, and updated_at.
